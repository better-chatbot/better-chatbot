import type { NextConfig } from "next";

export default () => {
  const nextConfig: NextConfig = {
<<<<<<< HEAD
    output: "standalone",
    serverExternalPackages: ["@libsql/client"],
=======
>>>>>>> 6a5d71f6
    cleanDistDir: true,
    devIndicators: {
      position: "bottom-right",
    },
    env: {
      NO_HTTPS: process.env.NO_HTTPS,
    },
  };
  return nextConfig;
};<|MERGE_RESOLUTION|>--- conflicted
+++ resolved
@@ -2,11 +2,6 @@
 
 export default () => {
   const nextConfig: NextConfig = {
-<<<<<<< HEAD
-    output: "standalone",
-    serverExternalPackages: ["@libsql/client"],
-=======
->>>>>>> 6a5d71f6
     cleanDistDir: true,
     devIndicators: {
       position: "bottom-right",
