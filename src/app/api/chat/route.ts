--- conflicted
+++ resolved
@@ -121,13 +121,8 @@
     const inProgressToolStep = extractInProgressToolPart(messages.slice(-2));
 
     const isToolCallAllowed =
-<<<<<<< HEAD
       !isToolCallUnsupportedModel(model) &&
       (toolChoice != "none" || mentions.length > 0);
-=======
-      (!isToolCallUnsupportedModel(model) && toolChoice != "none") ||
-      mentions.length > 0;
->>>>>>> 4f52d658
 
     return createDataStreamResponse({
       execute: async (dataStream) => {
