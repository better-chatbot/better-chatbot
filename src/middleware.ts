--- conflicted
+++ resolved
@@ -14,15 +14,10 @@
   const token = await getToken({
     req: request,
     secret: process.env.AUTH_SECRET,
-<<<<<<< HEAD
-    // secureCookie: process.env.NODE_ENV === "production",
-    secureCookie: false,
-=======
     secureCookie:
       process.env.NO_HTTPS == "1"
         ? false
         : process.env.NODE_ENV === "production",
->>>>>>> 6a5d71f6
   });
   if (!token) {
     return NextResponse.redirect(new URL("/login", request.url));
